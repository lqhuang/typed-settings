--- conflicted
+++ resolved
@@ -1007,8 +1007,7 @@
             assert main == self.Settings("spam")
             assert sub == SubSettings("eggs")
 
-<<<<<<< HEAD
-        result = invoke(cli, "--opt=spam")
+        invoke(cli, "--opt=spam", "cmd", "--sub=eggs")
 
 
 class TestParamDecl:
@@ -1082,7 +1081,4 @@
             result = invoke(cli)
         else:
             result = invoke(cli, flag)
-        assert result.exit_code == 0
-=======
-        invoke(cli, "--opt=spam", "cmd", "--sub=eggs")
->>>>>>> 44163888
+        assert result.exit_code == 0
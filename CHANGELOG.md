--- conflicted
+++ resolved
@@ -1,6 +1,5 @@
 # Changelog
 
-<<<<<<< HEAD
 ## 23.1.0 (unreleased)
 
 ### Changed
@@ -11,7 +10,8 @@
 
 [pip-audit]: https://pypi.org/project/pip-audit
 [safety]: https://pypi.org/project/safety
-=======
+
+
 ## 23.0.1 (2023-05-23)
 
 ### Changed
@@ -20,7 +20,6 @@
   (see [#40])
 
 [#40]: https://gitlab.com/sscherfke/typed-settings/-/issues/40
->>>>>>> 4f0f0a12
 
 
 ## 23.0.0 (2023-03-07)

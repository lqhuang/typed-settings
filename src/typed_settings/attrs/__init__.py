--- conflicted
+++ resolved
@@ -175,7 +175,6 @@
     param_decls=None,
     is_flag=None,
 ):
-<<<<<<< HEAD
     """An alias to :func:`attr.field()`"""
     for name, value in [
         ("help", help), ("param_decls", param_decls), ("is_flag", is_flag)
@@ -184,13 +183,6 @@
             if metadata is None:
                 metadata = {}
             metadata.setdefault(METADATA_KEY, {})[name] = value
-=======
-    """An alias to :func:`attrs.field()`"""
-    if help is not None:
-        if metadata is None:
-            metadata = {}
-        metadata.setdefault(METADATA_KEY, {})["help"] = help
->>>>>>> 44163888
 
     return attrs.field(
         default=default,
